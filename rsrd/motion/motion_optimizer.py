from copy import deepcopy
import json
from contextlib import nullcontext
from dataclasses import dataclass, field
from pathlib import Path
from threading import Lock
from typing import Any, List, Optional, Tuple, cast, Union, TYPE_CHECKING

import kornia
import numpy as np
import torch
from torchvision.transforms import ToTensor
from PIL import Image
from loguru import logger
from tqdm import tqdm
from jaxtyping import Float
import warp as wp

from nerfstudio.cameras.cameras import Cameras
from nerfstudio.engine.schedulers import (
    ExponentialDecayScheduler,
    ExponentialDecaySchedulerConfig,
)
from nerfstudio.model_components.losses import depth_ranking_loss
from nerfstudio.pipelines.base_pipeline import Pipeline

from dig.dig import DiGModel
from dig.dig_pipeline import ObjectMode
from dig.data.utils.dino_dataloader import DinoDataloader

import rsrd.transforms as tf
from rsrd.motion.atap_loss import ATAPLoss, ATAPConfig
from rsrd.motion.observation import PosedObservation, VideoSequence, Frame
from rsrd.util.warp_kernels import apply_to_model_warp, traj_smoothness_loss_warp, apply_to_model_warp_multi_object
from rsrd.util.common import identity_7vec, extrapolate_poses, mnn_matcher

try:
    from hamer_helper import HandOutputsWrtCamera
except ModuleNotFoundError:
    HandOutputsWrtCamera = None

@dataclass
class RigidGroupOptimizerConfig:
    use_depth: bool = True
    use_rgb: bool = True
    rank_loss_mult: float = 0.2
    rank_loss_erode: int = 3
    depth_ignore_threshold: float = 0.1  # in meters
    atap_config: ATAPConfig = field(default_factory=ATAPConfig)
    use_roi: bool = True
    roi_inflate: float = 0.25
    pose_lr: float = 0.005
    pose_lr_final: float = 0.001
    mask_hands: bool = False
    blur_kernel_size: int = 5
    mask_threshold: float = 0.8
    rgb_loss_weight: float = 0.05
    part_still_weight: float = 0.01

    approx_dist_to_obj: float = 0.55  # in meters
    altitude_down: float = np.pi / 6  # in radians

class RigidGroupOptimizer:
    dig_model: DiGModel
    dino_loader: DinoDataloader
    dataset_scale: float

    num_groups: int
    group_labels: torch.Tensor
    group_masks: List[torch.Tensor]

    # Poses, as scanned.
    init_means: torch.Tensor
    init_quats: torch.Tensor
    T_world_objinit: torch.Tensor
    init_p2o: Float[torch.Tensor, "group 7"]  # noqa: F722

    part_deltas: Float[torch.nn.Parameter, "time group 7"]  # noqa: F722
    T_objreg_objinit: Optional[Float[torch.Tensor, "1 7"]]  # noqa: F722
    """
    Transform:
    - from: `objreg`, in camera frame from which it was registered (e.g., robot camera).
    - from: `objinit`, in original frame from which it was scanned
    """

    hands_info: dict[int, tuple[Optional[HandOutputsWrtCamera], Optional[HandOutputsWrtCamera]]]

    def __init__(
        self,
        config: RigidGroupOptimizerConfig,
        pipeline: Pipeline,
        render_lock: Union[Lock, nullcontext] = nullcontext(),
    ):
        """
        This one takes in a list of gaussian ID masks to optimize local poses for
        Each rigid group can be optimized independently, with no skeletal constraints
        """
        self.config = config
        self.dig_model = cast(DiGModel, pipeline.model)
        self.dino_loader = pipeline.datamanager.dino_dataloader

        assert pipeline.datamanager.train_dataset is not None
        self.dataset_scale = pipeline.datamanager.train_dataset._dataparser_outputs.dataparser_scale
        self.render_lock = render_lock

        k = self.config.blur_kernel_size
        s = 0.3 * ((k - 1) * 0.5 - 1) + 0.8
        self.blur = kornia.filters.GaussianBlur2d((k, k), (s, s))

        # Detach all the params to avoid retain_graph issue.
        for k, v in self.dig_model.gauss_params.items():
            self.dig_model.gauss_params[k] = v.detach().clone()

        # Store the initial means and quats, for state restoration later on.
        self.init_means = self.dig_model.gauss_params["means"].detach().clone()
        self.init_quats = self.dig_model.gauss_params["quats"].detach().clone()

        # Initialize parts + optimizers.
        if pipeline.cluster_labels is None:
            labels = torch.zeros(pipeline.model.num_points).int().cuda()
        else:
            labels = pipeline.cluster_labels.int().cuda()
            
        assert hasattr(pipeline, "object_mode")
        self.object_mode = pipeline.object_mode
        self.fixed_object_ids = pipeline.fixed_obj_ids
        self.configure_from_clusters(labels)

        self.sequence = VideoSequence()
        self.T_objreg_objinit = None
        self.hands_info = {}
        self._track_path = None

    def set_track_path(self, track_path: Path):
        self._track_path = track_path.parent
        
    def configure_from_clusters(self, group_labels: torch.Tensor):
        """
        Given `group_labels`, set the group masks and labels.

        Affects all attributes affected by # of parts:
        - `self.num_groups
        - `self.group_labels`
        - `self.group_masks`
        - `self.part_deltas`
        - `self.init_p2o`
        - `self.atap`
        , as well as `self.init_o2w`.

        NOTE(cmk) why do you need to store both `self.group_labels` and `self.group_masks`?
        """
        # Get group / cluster label info.
        self.group_labels = group_labels.cuda()
        self.num_groups = int(self.group_labels.max().item() + 1)
        self.group_masks = [(self.group_labels == cid).cuda() for cid in range(self.group_labels.max() + 1)]

        # Store pose of each part, as wxyz_xyz.
        part_deltas = torch.zeros(0, self.num_groups, 7, dtype=torch.float32, device="cuda")
        self.part_deltas = torch.nn.Parameter(part_deltas)

        if self.object_mode == ObjectMode.ARTICULATED:
            # Initialize the object pose. Centered at object centroid, and identity rotation.
            self.T_world_objinit = identity_7vec()
            self.T_world_objinit[0, 4:] = self.init_means.mean(dim=0).squeeze()

            # Initialize the part poses to identity. Again, wxyz_xyz.
            # Parts are initialized at the centroid of the part cluster.
            self.init_p2o = identity_7vec().repeat(self.num_groups, 1)
            for i, g in enumerate(self.group_masks):
                gp_centroid = self.init_means[g].mean(dim=0)
                self.init_p2o[i, 4:] = gp_centroid - self.init_means.mean(dim=0)
                
        elif self.object_mode == ObjectMode.RIGID_OBJECTS:
            self.T_world_objmeans = identity_7vec()
            self.T_world_objmeans[0, 4:] = self.init_means.mean(dim=0).squeeze()
            
            self.config.atap_config.use_atap = False # Disable atap for multi-rigid
            self.T_world_objinit = identity_7vec().repeat(self.num_groups, 1)
            for i, g in enumerate(self.group_masks):
                gp_centroid = self.init_means[g].mean(dim=0)
                self.T_world_objinit[i, 4:] = gp_centroid
            self.init_p2o = identity_7vec().repeat(self.num_groups, 1)

        # elif self.object_mode == ObjectMode.RIGID_OBJECTS:
        #     self.config.atap_config.use_atap = False # Disable atap for multi-rigid
        #     self.T_world_objinit = identity_7vec()
        #     self.T_world_objinit[0, 4:] = self.init_means.mean(dim=0).squeeze()

        #     # Initialize the part poses to identity. Again, wxyz_xyz.
        #     # Parts are initialized at the centroid of the part cluster.
        #     self.init_p2o = identity_7vec().repeat(self.num_groups, 1)
        #     for i, g in enumerate(self.group_masks):
        #         gp_centroid = self.init_means[g].mean(dim=0)
        #         self.init_p2o[i, 4:] = gp_centroid - self.init_means.mean(dim=0)
            
        self.atap = ATAPLoss(
            self.config.atap_config,
            self.dig_model,
            self.group_masks,
            self.group_labels,
            self.dataset_scale,
        )

    def initialize_obj_pose(
        self,
        first_obs: PosedObservation,
        niter=180,
        n_seeds=8,
        use_depth=False,
        render=False,
    ):
        """
        Initializes object pose w/ observation. Also sets:
        - `self.T_objreg_objinit`
        """
        if self._track_path is not None:
            # if track_init exists, load the best pose
            if (self._track_path/f"track_init.json").exists():
                with open(self._track_path / f"track_init.json", "r") as f:
                    track_init_json = json.load(f)
                    track_init = torch.tensor(track_init_json["best_pose"]).to(self.T_world_objinit.device)
                    if self.object_mode == ObjectMode.ARTICULATED:
                        assert track_init.shape == (1, 7), track_init.shape
                    elif self.object_mode == ObjectMode.RIGID_OBJECTS:
                        assert track_init.shape == (self.num_groups, 7), track_init.shape
                    self.T_objreg_objinit = track_init 
                    # Apply transforms to model
                    self.apply_to_model(
                        self.T_objreg_objinit,
                        identity_7vec().repeat(len(self.group_masks), 1)
                    )
                    
                    # TODO: remove devel debug code
                    # if render:
                    #     with torch.no_grad():
                    #         dig_outputs = self.dig_model.get_outputs(first_obs.frame.camera)
                    #         import matplotlib.pyplot as plt
                    #         plt.imshow(dig_outputs['rgb'].cpu().detach().numpy())
                    #         plt.savefig('render.png')
                    #         import pdb; pdb.set_trace()
                    #     return None, None
                    return None, None
                    
        renders = []

        # Initial guess for 3D object location.
        est_dist_to_obj = self.config.approx_dist_to_obj * self.dataset_scale  # scale to nerfstudio world.

        xs, ys, est_loc_2d = self._find_object_pixel_location(first_obs)
        
        # TODO: Remove debug plot when done devel
        import matplotlib.pyplot as plt
        plt.imshow(first_obs.frame.rgb.cpu().numpy())
        for i in range(est_loc_2d.shape[0]):
            plt.scatter(est_loc_2d[i][1].cpu().numpy(), est_loc_2d[i][0].cpu().numpy())
        plt.savefig("sample_dino2d.png") 
            
        ray = first_obs.frame.camera.generate_rays(0, est_loc_2d)
        est_loc_3d = ray.origins + ray.directions * est_dist_to_obj

        # Take `n_seed` rotations around the object centroid, optimize, then pick the best one.
        # Don't use ROI for this step.
        best_pose, best_loss = identity_7vec(), float("inf")
        if self.object_mode == ObjectMode.ARTICULATED:
            obj_centroid = self.dig_model.means.mean(dim=0, keepdim=True)  # 1x3
        elif self.object_mode == ObjectMode.RIGID_OBJECTS:
            obj_centroid = self.T_world_objinit.clone()[:, 4:]
            
        frame_rgb = (first_obs.frame.rgb.cpu().numpy()*255).astype(np.uint8)
        for z_rot in tqdm(np.linspace(0, np.pi * 2, n_seeds), "Trying seeds..."):
            if self.object_mode == ObjectMode.ARTICULATED:
                candidate_pose = torch.zeros(1, 7, dtype=torch.float32, device="cuda")
            elif self.object_mode == ObjectMode.RIGID_OBJECTS:
                # Generate a uniform random z_rot per rigid object
                z_rot = torch.rand((self.num_groups,)) * 2 * np.pi
                
                candidate_pose = torch.zeros(self.num_groups, 7, dtype=torch.float32, device="cuda")
            candidate_pose[:, :4] = (
                (
                    tf.SO3.from_x_radians(
                        torch.tensor(-np.pi / 2)
                    )  # Camera in opengl, while object is in world coord.
                    @ tf.SO3.from_x_radians(
                        torch.tensor(self.config.altitude_down)
                    )  # Look slightly down at the object.
                    @ tf.SO3.from_z_radians(torch.tensor(z_rot))
                )
                .wxyz.float()
                .cuda()
            )
            candidate_pose[:, 4:] = est_loc_3d - obj_centroid
                            
            loss, final_pose, rend = self._try_opt(
                candidate_pose, first_obs.frame, niter, use_depth, render=render
            )
            # composite the render on top of the frame
            rend = [0.6*r + 0.4*frame_rgb for r in rend]
            renders.extend(rend)

            # TODO: Try per-obj loss to find best poses (otherwise all objects need to converge to optimal init pose on the same seed)
            if loss is not None and loss < best_loss:
                best_loss = loss
                best_pose = final_pose

        # Extra optimization steps, with the best pose.
        # Use ROI for this step, since we're close to the GT object pose.
        
        first_obs.compute_and_set_roi(self)
        
        # TODO: Remove debug plot when done devel
        # import matplotlib.pyplot as plt
        # from rsrd.util.dev_helpers import plot_pca
        # plt.imshow(first_obs.roi_frame[0].rgb.cpu().numpy())
        # plt.savefig("obj1.png")
        # plt.imshow(first_obs.roi_frame[1].rgb.cpu().numpy())
        # plt.savefig("obj2.png")
        # plot_pca(first_obs.roi_frame[0].dino_feats, name="obj1_dino_feats")
        # plot_pca(first_obs.roi_frame[1].dino_feats, name="obj2_dino_feats")
        # import pdb; pdb.set_trace()
        
        # # Note the lower LR, for this fine-tuning step.
        _, best_pose, rend = self._try_opt(
            best_pose, first_obs.roi_frame, niter, use_depth = True, lr=0.005, render=render, camera=first_obs.frame.camera
        )
<<<<<<< HEAD

        rend_final_opt_frame = 0.6*rend[-1] + 0.4*frame_rgb

=======
        rend_final_opt_frame = 0.6*rend[-1] + 0.4*frame_rgb
>>>>>>> 61fe78bf
        assert best_pose.shape == (self.num_groups, 7), best_pose.shape
        self.T_objreg_objinit = best_pose
        logger.info("Initialized object pose")
        
<<<<<<< HEAD
=======
        if self._track_path is not None:
            if not self._track_path.exists():
                self._track_path.mkdir()
            with open(self._track_path / f"track_init.json", "w") as f:
                json.dump(
                    {
                        "best_pose": self.T_objreg_objinit.cpu().numpy().tolist(),
                    },
                    f,
                )
        
>>>>>>> 61fe78bf
        return renders, rend_final_opt_frame

    def fit(self, frame_idxs: List[int], niter=1):
        # TODO(cmk) temporarily removed all_frames)
        assert self.T_objreg_objinit is not None, "Must initialize first with the first frame"
        lr_init = self.config.pose_lr

        # optimizer = torch.optim.Adam([self.part_deltas], lr=lr_init)
        
        optimizable_params = []
        if len(self.fixed_object_ids) > 0:
            mask = torch.ones(self.num_groups, dtype=torch.bool, device="cuda")
            for idx in self.fixed_object_ids:
                mask[idx] = False
                
            self.part_deltas.register_hook(lambda grad: grad * mask.view(1, -1, 1))
            optimizable_params.append(self.part_deltas)
        else:
            optimizable_params.append(self.part_deltas)

        optimizer = torch.optim.Adam(optimizable_params, lr=lr_init)
    
        scheduler = ExponentialDecayScheduler(
            ExponentialDecaySchedulerConfig(
                lr_final=self.config.pose_lr_final,
                max_steps=niter,
                ramp="linear",
                lr_pre_warmup=1e-5,
                warmup_steps=10 if len(frame_idxs) > 1 else 0,
            )
        ).get_scheduler(optimizer, lr_init)

        for _ in range(niter):
            # renormalize rotation representation
            with torch.no_grad():
                self.part_deltas[..., :4] = self.part_deltas[..., :4] / self.part_deltas[..., :4].norm(dim=-1, keepdim=True)

            optimizer.zero_grad()

            # Compute loss
            if len(frame_idxs) > 1:
                # temporal smoothness loss 
                tape = wp.Tape()
                with tape:
                    part_smoothness= .2 * self.get_smoothness_loss(self.part_deltas, 1.0, 1.0, frame_idxs)
                part_smoothness.backward()
                tape.backward()
                # zero the grad of the non-active ones
                i = torch.ones(self.part_deltas.shape[0], dtype=torch.bool, device="cuda")
                i[frame_idxs] = 0
                self.part_deltas.grad[i] = 0.0
                
                if len(self.fixed_object_ids) > 0:
                    with torch.no_grad():
                        for idx in self.fixed_object_ids:
                            self.part_deltas.grad[:, idx] = 0.0
            for frame_idx in frame_idxs:
                tape = wp.Tape()
                with tape:
                    if self.object_mode == ObjectMode.ARTICULATED:
                        this_obj_delta = self.T_objreg_objinit.view(1, 7)
                    elif self.object_mode == ObjectMode.RIGID_OBJECTS:
                        this_obj_delta = self.T_objreg_objinit.view(self.num_groups, 7)
                    this_part_deltas = self.part_deltas[frame_idx]
                    observation = self.sequence[frame_idx]
                    frame = (
                        observation.frame
                        if not self.config.use_roi
                        else observation.roi_frame
                    )
                    loss = self._get_loss(
                        frame,
                        this_obj_delta,
                        this_part_deltas,
                        self.config.use_depth,
                        self.config.use_rgb,
                        self.config.atap_config.use_atap,
                    )

                assert loss is not None
                loss.backward()
                tape.backward()  # torch, then tape backward, to propagate gradients to warp kernels.

                # tape backward only propagates up to the slice, so we need to call autograd again to continue.
                assert this_part_deltas.grad is not None
                
                torch.autograd.backward(
                    [this_part_deltas],
                    grad_tensors=[this_part_deltas.grad],
                )
                if len(self.fixed_object_ids) > 0:
                    with torch.no_grad():
                        for idx in self.fixed_object_ids:
                            this_part_deltas.grad[idx] = 0.0
                            
            optimizer.step()
            scheduler.step()

    def get_smoothness_loss(self, deltas: torch.Tensor, position_lambda: float, rotation_lambda: float, active_timesteps = slice(None)):
        """
        Returns the smoothness loss for the given deltas
        """
        loss = torch.empty(deltas.shape[0], deltas.shape[1], dtype=torch.float32, device="cuda", requires_grad=True)
        wp.launch(
            kernel=traj_smoothness_loss_warp,
            dim=(deltas.shape[0], deltas.shape[1]),
            inputs=[wp.from_torch(deltas), position_lambda, rotation_lambda],
            outputs = [wp.from_torch(loss)],
        )
        return loss[active_timesteps].sum()

    def _try_opt(
        self,
        pose: torch.Tensor,
        frame: Frame | List[Frame],
        niter: int,
        use_depth: bool,
        lr: float = 0.01,
        render: bool = False,
        camera: Optional[Cameras] = None,
    ) -> Tuple[float, torch.Tensor, List[torch.Tensor]]:
        "tries to optimize the pose, returns None if failed, otherwise returns outputs and loss"
        pose = torch.nn.Parameter(pose.detach().clone())
        
        optimizer = torch.optim.Adam([pose], lr=lr)
        scheduler = ExponentialDecayScheduler(
            ExponentialDecaySchedulerConfig(
                lr_final=0.005,
                max_steps=niter,
            )
        ).get_scheduler(optimizer, lr)

        loss = torch.inf
        renders = []
        for _ in tqdm(range(niter), "Optimizing pose...", leave=False):
            with torch.no_grad():
                pose[..., :4] = pose[..., :4] / pose[..., :4].norm(dim=-1, keepdim=True)

            tape = wp.Tape()
            optimizer.zero_grad()
            with tape:
                loss = self._get_loss(
                    frame,
                    pose,
                    identity_7vec().repeat(len(self.group_masks), 1),
                    use_depth,
                    False,
                    False,
                )

            if loss is None:
                return torch.inf, pose.data.detach(), renders

            loss.backward()
            tape.backward()  # torch, then tape backward, to propagate gradients to warp kernels.
            optimizer.step()
            scheduler.step()

            loss = loss.item()
            if render:
                with torch.no_grad():
                    if isinstance(frame, list):
                        assert camera is not None, "For multi-ROI frames please explicitly provide original camera for full render"
                        dig_outputs = self.dig_model.get_outputs(camera)
                    else:
                        dig_outputs = self.dig_model.get_outputs(frame.camera)
                assert isinstance(dig_outputs["rgb"], torch.Tensor)
                renders.append((dig_outputs["rgb"].detach() * 255).int().cpu().numpy())

        return loss, pose.data.detach(), renders

    def _find_object_pixel_location(self, obs: PosedObservation, n_gauss=20000):
        """
        returns the y,x coord and box size of the object in the video frame, based on the dino features
        and mutual nearest neighbors
        """
        if self.object_mode == ObjectMode.ARTICULATED:
            n_gauss = min(n_gauss, self.dig_model.num_points)
            samps = torch.randint(0, self.dig_model.num_points, (n_gauss,), device="cuda")
            nn_inputs = self.dig_model.gauss_params["dino_feats"][samps]
            dino_feats = self.dig_model.nn(nn_inputs)  # NxC
            downsamp_frame_feats = obs.frame.dino_feats
            frame_feats = downsamp_frame_feats.reshape(
                -1, downsamp_frame_feats.shape[-1]
            )  # (H*W) x C
            downsamp = 4
            frame_feats = frame_feats[::downsamp]
            _, match_ids = mnn_matcher(dino_feats, frame_feats)
            x, y = (match_ids*downsamp % (obs.frame.camera.width)).float(), (
                match_ids*downsamp // (obs.frame.camera.width)
            ).float()
            return x, y, torch.tensor([y.median().item(), x.median().item()], device="cuda")
        
        elif self.object_mode == ObjectMode.RIGID_OBJECTS: # return a list of xs and ys per rigid object
            xs, ys = [], []
            for g in self.group_masks:
                n_gauss = min(n_gauss, g.sum())
                samps = torch.randint(0, g.sum(), (n_gauss,), device="cuda")
                nn_inputs = self.dig_model.gauss_params["dino_feats"][g][samps]
                dino_feats = self.dig_model.nn(nn_inputs)  # NxC
                downsamp_frame_feats = obs.frame.dino_feats
                frame_feats = downsamp_frame_feats.reshape(
                    -1, downsamp_frame_feats.shape[-1]
                )
                downsamp = 4
                frame_feats = frame_feats[::downsamp]
                _, match_ids = mnn_matcher(dino_feats, frame_feats)
                x, y = (match_ids*downsamp % (obs.frame.camera.width)).float(), (
                    match_ids*downsamp // (obs.frame.camera.width)
                ).float()
                xs.append(x)
                ys.append(y)

            return None, None, torch.cat([torch.stack([y.median() for y in ys]).unsqueeze(0), torch.stack([x.median() for x in xs]).unsqueeze(0)]).T
        
    def _loss_impl(self, frame: Frame, use_depth: bool, use_rgb: bool, use_atap: bool, obj_id: int = None):
        loss = torch.Tensor([0.0]).cuda()
        outputs = (cast(
            dict[str, torch.Tensor],
            self.dig_model.get_outputs(frame.camera, obj_id=obj_id)
        ))
        assert "accumulation" in outputs, outputs.keys()
        with torch.no_grad():
            object_mask = outputs["accumulation"] > self.config.mask_threshold
        if not object_mask.any():
            logger.warning(f"Object {obj_id} not detected in frame")
            return None
        dino_loss = self._get_dino_loss(outputs, frame, object_mask)
        loss = loss + dino_loss
        if use_depth:
            depth_loss = self._get_depth_loss(outputs, frame, object_mask)
            loss = loss + depth_loss
        if use_rgb:
            rgb_loss = 0.05 * (outputs["rgb"] - frame.rgb).abs().mean()
            loss = loss + rgb_loss
        if use_atap:
            weights = torch.full(
                (self.num_groups, self.num_groups),
                1,
                dtype=torch.float32,
                device="cuda",
            )
            atap_loss = self.atap(weights)
            loss = loss + atap_loss
        return loss
        
    def _get_loss(
        self,
        frame: Frame | List[Frame],
        obj_delta: torch.Tensor,
        part_deltas: torch.Tensor,
        use_depth: bool,
        use_rgb: bool,
        use_atap: bool,
    ) -> Optional[torch.Tensor]:
        """
        Returns a backpropable loss for the given frame.
        """

        with self.render_lock:
            self.dig_model.eval()
            self.apply_to_model(obj_delta, part_deltas)
            if isinstance(frame, list):
                loss = torch.Tensor([0.0]).cuda()
                for obj_id, fr in enumerate(frame):
                    loss += self._loss_impl(fr, use_depth, use_rgb, use_atap, obj_id=obj_id)
            else:
                loss = self._loss_impl(frame, use_depth, use_rgb, use_atap, obj_id=frame.obj_id)
        return loss

    def _get_dino_loss(
        self,
        outputs: dict[str, torch.Tensor],
        frame: Frame,
        object_mask: torch.Tensor,
    ) -> torch.Tensor:
        assert "dino" in outputs and isinstance(outputs["dino"], torch.Tensor)

        blurred_dino_feats = (
            self.blur(outputs["dino"].permute(2, 0, 1)[None]).squeeze().permute(1, 2, 0)
        )
        dino_feats = torch.where(object_mask, outputs["dino"], blurred_dino_feats)
        # from rsrd.util.dev_helpers import plot_pca
        # plot_pca(dino_feats, name="rendered_dino_feats")
        # plot_pca(frame.dino_feats, name="real_dino_feats")
        # import pdb; pdb.set_trace()
        if frame.hand_mask is not None:
            loss = (frame.dino_feats[frame.hand_mask] - dino_feats[frame.hand_mask]).norm(dim=-1).mean()
        else:
            loss = (frame.dino_feats - dino_feats).norm(dim=-1).mean()
        del dino_feats  # Explicitly delete
        torch.cuda.empty_cache()
        return loss

    def _get_depth_loss(
        self,
        outputs: dict[str, torch.Tensor],
        frame: Frame,
        object_mask: torch.Tensor,
        n_samples_for_ranking: int = 20000,
    ) -> torch.Tensor:
        if frame.has_metric_depth:
            physical_depth = outputs["depth"] / self.dataset_scale

            valids = object_mask & (~frame.monodepth.isnan())
            if frame.hand_mask is not None:
                valids = valids & frame.hand_mask.unsqueeze(-1)

            pix_loss = (physical_depth - frame.monodepth) ** 2
            pix_loss = pix_loss[
                valids & (pix_loss < self.config.depth_ignore_threshold**2)
            ]
            return pix_loss.mean()

        # Otherwise, we're using disparity.
        frame_depth = 1 / frame.monodepth # convert disparity to depth
        # erode the mask by like 10 pixels
        object_mask = object_mask & (~frame_depth.isnan())
        object_mask = kornia.morphology.erosion(
            object_mask.squeeze().unsqueeze(0).unsqueeze(0).float(),
            torch.ones((self.config.rank_loss_erode, self.config.rank_loss_erode), device='cuda')
        ).squeeze().bool()
        if frame.hand_mask is not None:
            object_mask = object_mask & frame.hand_mask
        valid_ids = torch.where(object_mask)

        if len(valid_ids[0]) > 0:
            rand_samples = torch.randint(
                0, valid_ids[0].shape[0], (n_samples_for_ranking,), device="cuda"
            )
            rand_samples = (
                valid_ids[0][rand_samples],
                valid_ids[1][rand_samples],
            )
            rend_samples = outputs["depth"][rand_samples]
            mono_samples = frame_depth[rand_samples]
            rank_loss = depth_ranking_loss(rend_samples, mono_samples)
            return self.config.rank_loss_mult*rank_loss

        return torch.Tensor([0.0])

    def apply_to_model(self, obj_delta, part_deltas):
        """
        Takes the current part_deltas and applies them to each of the group masks
        """
        self.reset_transforms()
        new_quats = torch.empty_like(
            self.dig_model.gauss_params["quats"], requires_grad=False
        )
        new_means = torch.empty_like(
            self.dig_model.gauss_params["means"], requires_grad=True
        )
        if self.object_mode == ObjectMode.ARTICULATED:
            assert obj_delta.shape == (1, 7), obj_delta.shape
            wp.launch(
            kernel=apply_to_model_warp,
            dim=self.dig_model.num_points,
            inputs = [
                wp.from_torch(self.T_world_objinit),
                wp.from_torch(self.init_p2o),
                wp.from_torch(obj_delta),
                wp.from_torch(part_deltas),
                wp.from_torch(self.group_labels),
                wp.from_torch(self.dig_model.gauss_params["means"], dtype=wp.vec3),
                wp.from_torch(self.dig_model.gauss_params["quats"]),
            ],
            outputs=[wp.from_torch(new_means, dtype=wp.vec3), wp.from_torch(new_quats)],
            )
        elif self.object_mode == ObjectMode.RIGID_OBJECTS:
            assert obj_delta.shape == (self.num_groups,7), obj_delta.shape
            wp.launch(
                kernel=apply_to_model_warp_multi_object,
                dim=self.dig_model.num_points,
                inputs = [
                    wp.from_torch(self.T_world_objinit),
                    wp.from_torch(obj_delta),
                    wp.from_torch(part_deltas),
                    wp.from_torch(self.group_labels),
                    wp.from_torch(self.dig_model.gauss_params["means"], dtype=wp.vec3),
                    wp.from_torch(self.dig_model.gauss_params["quats"]),
                ],
                outputs=[wp.from_torch(new_means, dtype=wp.vec3), wp.from_torch(new_quats)],
            )
        self.dig_model.gauss_params["quats"] = new_quats
        self.dig_model.gauss_params["means"] = new_means

    @torch.no_grad()
    def apply_keyframe(self, i):
        """
        Applies the ith keyframe to the pose_deltas
        """
        assert self.T_objreg_objinit is not None, "Must initialize first with the first frame"
        self.apply_to_model(
            self.T_objreg_objinit,
            self.part_deltas[i]
        )

    def load_tracks(self, path: Path):
        """
        Loads the trajectory from a file. Sets keyframes and hand_frames.
        """
        data = json.loads(path.read_text())
        self.part_deltas = torch.nn.Parameter(torch.tensor(data["part_deltas"]).cuda())
        self.T_objreg_objinit = torch.tensor(data["T_objreg_objinit"]).cuda()
        # Load hand info, if available.
        if "hands" in data:
            self.hands_info = {}
            for tstep, (hand_l_dict, hand_r_dict) in data["hands"].items():
                # Load hands from json files.
                # Left hand:
                if hand_l_dict is not None:
                    # Turn all values into np.ndarray.
                    for k, v in hand_l_dict.items():
                        hand_l_dict[k] = np.array(v)
                    hand_l = HandOutputsWrtCamera(**hand_l_dict)
                else:
                    hand_l = None

                # Right hand:
                if hand_r_dict is not None:
                    for k, v in hand_r_dict.items():
                        hand_r_dict[k] = np.array(v)
                    hand_r = HandOutputsWrtCamera(**hand_r_dict)
                else:
                    hand_r = None

                self.hands_info[int(tstep)] = (hand_l, hand_r)
        else:
            self.hands_info = {}

    def save_tracks(
        self,
        path: Path,
        hands: Optional[
            dict[int, tuple[Optional[HandOutputsWrtCamera], Optional[HandOutputsWrtCamera]]]
        ] = None,
    ):
        """
        Saves the trajectory to a file
        """
        assert self.T_objreg_objinit is not None, "Must initialize first with the first frame"
        save_dict: dict[str, Any] = {
            "part_deltas": self.part_deltas.detach().cpu().tolist(),
            "T_objreg_objinit": self.T_objreg_objinit.detach().cpu().tolist(),
            "T_world_objinit": self.T_world_objinit.detach().cpu().tolist(),
        }

        # Save hand info, if available.
        if self.hands_info is not None and hands is None:
            hands = self.hands_info
        if hands is not None:
            save_dict["hands"] = {}
            for tstep, (hand_l, hand_r) in hands.items():
                # Make hands into dicts that can be written as json files.
                # Left hand:
                if hand_l is not None:
                    hand_l_as_dict = deepcopy(hand_l)
                    for k, v in hand_l_as_dict.items():
                        assert isinstance(v, np.ndarray)
                        hand_l_as_dict[k] = v.tolist()
                else:
                    hand_l_as_dict = None

                # Right hand:
                if hand_r is not None:
                    hand_r_as_dict = deepcopy(hand_r)
                    for k, v in hand_r_as_dict.items():
                        assert isinstance(v, np.ndarray)
                        hand_r_as_dict[k] = v.tolist()
                else:
                    hand_r_as_dict = None
                
                save_dict["hands"][tstep] = (hand_l_as_dict, hand_r_as_dict)

        path.write_text(json.dumps(save_dict))


    def reset_transforms(self):
        with torch.no_grad():
            self.dig_model.gauss_params["means"] = self.init_means.detach().clone()
            self.dig_model.gauss_params["quats"] = self.init_quats.detach().clone()
    # @profile
    def add_observation(self, obs: PosedObservation, extrapolate_velocity = True):
        """
        Sets the rgb_frame to optimize the pose for
        rgb_frame: HxWxC tensor image
        """
        assert self.T_objreg_objinit is not None, "Must initialize first with the first frame"

        if self.config.use_roi:
            obs.compute_and_set_roi(self)
        self.sequence.append(obs)

        if extrapolate_velocity and self.part_deltas.shape[0] > 1:
            with torch.no_grad():
                next_part_delta = extrapolate_poses(
                    self.part_deltas[-2], self.part_deltas[-1], 0.2
                )
        elif self.part_deltas.shape[0] == 0:
            next_part_delta = torch.zeros(self.num_groups, 7, device="cuda")
            next_part_delta[..., 0] = 1.0  # wxyz_xyz.
        else:
            next_part_delta = self.part_deltas[-1]
        self.part_deltas = torch.nn.Parameter(
            torch.cat([self.part_deltas, next_part_delta.unsqueeze(0)], dim=0)
        )

    def create_observation_from_rgb_and_camera(
        self, rgb: np.ndarray, camera: Cameras, metric_depth: Optional[np.ndarray] = None
    ) -> PosedObservation:
        """
        Expects [H, W, C], and int.
        """
        target_frame_rgb = ToTensor()(Image.fromarray(rgb)).permute(1, 2, 0).cuda()
        def dino_fn(x):
            return self.dino_loader.get_pca_feats(x, keep_cuda=True)

        frame = PosedObservation(
            target_frame_rgb,
            camera,
            dino_fn,
            metric_depth_img=(
                None if metric_depth is None else torch.from_numpy(metric_depth)
            ),
            precompute_2Dhand_masks=True
        )
        return frame

    def detect_hands(self, frame_id: int):
        """
        Detects hands in the frame, and saves the hand info.
        """
        assert frame_id >= 0 and frame_id < len(self.sequence)
        assert self.T_objreg_objinit is not None, "Must initialize first with the first frame"

        with torch.no_grad():
            self.apply_keyframe(frame_id)
            curr_obs = self.sequence[frame_id]
            outputs = cast(
                dict[str, torch.Tensor],
                self.dig_model.get_outputs(curr_obs.frame.camera, rgb_only=True),
            )
            object_mask = outputs["accumulation"] > self.config.mask_threshold

            # Hands in camera frame.
            left_hand, right_hand = curr_obs.frame.get_hand_3d(
                object_mask, outputs["depth"], self.dataset_scale
            )

            # Save hands in _object_ frame.
            for hand in [left_hand, right_hand]:
                if hand is None:
                    continue
                
                transform = (
                    self.T_objreg_world
                    .inverse()
                    .as_matrix()
                    .cpu()
                    .numpy()
                    .squeeze()
                )
                rotmat = transform[:3, :3]
                translation = transform[:3, 3]
                for key in ["mano_hand_global_orient", "mano_hand_pose", "verts", "keypoints_3d"]:
                    hand[key] = np.einsum("ij,...j->...i", rotmat, hand[key])
                
                hand["verts"] += translation
                hand["keypoints_3d"] += translation
            self.hands_info[frame_id] = (left_hand, right_hand)
    
    @property
    def T_objreg_world(self):
        assert self.T_objreg_objinit is not None, "Must initialize first with the first frame"
        if self.object_mode == ObjectMode.ARTICULATED:
            # Original single object case 
            return tf.SE3(self.T_world_objinit) @ tf.SE3(self.T_objreg_objinit)
        elif self.object_mode == ObjectMode.RIGID_OBJECTS:
            # Use first object's transform as base frame
            return tf.SE3(self.T_world_objinit[0:1]) @ tf.SE3(self.T_objreg_objinit[0:1])
    
    def detect_motion_phases(self, radius_pos=0.1):
        """
        Detects start and end of motion by comparing against initial pose.
        Assumes three-phase motion: stationary -> moving -> stationary
        
        Args:
            part_deltas: Tensor of shape [num_timesteps, num_parts, 7] (wxyz_xyz format)
            radius_quat: Quaternion distance threshold from initial pose
            radius_pos: Position distance threshold from initial pose (in same units as positions)
        
        Returns:
            starts: Tensor of shape [num_parts] containing start frame indices
            ends: Tensor of shape [num_parts] containing end frame indices
        """
        num_timesteps, num_parts, _ = self.part_deltas.shape
        part_deltas = self.part_deltas.detach().clone()
        
        initial_pos = part_deltas[0, :, 4:]   # [num_parts, 3]
        final_pos = part_deltas[-1, :, 4:]    # [num_parts, 3]
        
        pos_dist_to_init = torch.norm(part_deltas[:, :, 4:] - initial_pos, dim=2)                    # [num_timesteps, num_parts]
        pos_dist_to_final = torch.flip(torch.norm(part_deltas[:, :, 4:] - final_pos, dim=2), [0])    # [num_timesteps, num_parts]
        
        starts = torch.zeros(num_parts, dtype=torch.long)
        ends = torch.zeros(num_parts, dtype=torch.long)

        for part in range(num_parts):
            move_start = torch.where(pos_dist_to_init[:, part] > radius_pos)[0]
            move_end = torch.where(pos_dist_to_final[:, part] > radius_pos)[0]
            
            if len(move_start) > 0:
                starts[part] = move_start[0].item()
                ends[part] = num_timesteps - move_end[0].item()
            else:
                starts[part] = 0
                ends[part] = num_timesteps
                
        self.motion_phases = torch.zeros(num_timesteps, num_parts, dtype=torch.bool)
        for part in range(num_parts):
            self.motion_phases[starts[part]:ends[part], part] = True<|MERGE_RESOLUTION|>--- conflicted
+++ resolved
@@ -322,19 +322,11 @@
         _, best_pose, rend = self._try_opt(
             best_pose, first_obs.roi_frame, niter, use_depth = True, lr=0.005, render=render, camera=first_obs.frame.camera
         )
-<<<<<<< HEAD
-
         rend_final_opt_frame = 0.6*rend[-1] + 0.4*frame_rgb
-
-=======
-        rend_final_opt_frame = 0.6*rend[-1] + 0.4*frame_rgb
->>>>>>> 61fe78bf
         assert best_pose.shape == (self.num_groups, 7), best_pose.shape
         self.T_objreg_objinit = best_pose
         logger.info("Initialized object pose")
         
-<<<<<<< HEAD
-=======
         if self._track_path is not None:
             if not self._track_path.exists():
                 self._track_path.mkdir()
@@ -346,7 +338,6 @@
                     f,
                 )
         
->>>>>>> 61fe78bf
         return renders, rend_final_opt_frame
 
     def fit(self, frame_idxs: List[int], niter=1):
